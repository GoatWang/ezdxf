#!/usr/bin/env python3
# Copyright (c) 2020-2022, Matthew Broadway
# License: MIT License
# mypy: ignore_errors=True
from __future__ import annotations
from typing import Iterable, Sequence, Set, Optional
import math
import os
import time

from ezdxf.addons.xqt import QtWidgets as qw, QtCore as qc, QtGui as qg
from ezdxf.addons.xqt import Slot, QAction, Signal

import ezdxf
import ezdxf.bbox
from ezdxf import recover
from ezdxf.addons import odafc
from ezdxf.addons.drawing import Frontend, RenderContext
from ezdxf.addons.drawing.config import Configuration

from ezdxf.addons.drawing.properties import (
    is_dark_color,
    set_layers_state,
    LayerProperties,
)
from ezdxf.addons.drawing.pyqt import (
    _get_x_scale,
    PyQtBackend,
    CorrespondingDXFEntity,
    CorrespondingDXFParentStack,
)
from ezdxf.audit import Auditor
from ezdxf.document import Drawing
from ezdxf.entities import DXFGraphic, DXFEntity
from ezdxf.layouts import Layout
from ezdxf.lldxf.const import DXFStructureError


class CADGraphicsView(qw.QGraphicsView):
    closing = Signal()

    def __init__(
        self,
        *,
        view_buffer: float = 0.2,
        zoom_per_scroll_notch: float = 0.2,
        loading_overlay: bool = True,
    ):
        super().__init__()
        self._zoom = 1.0
        self._default_zoom = 1.0
        self._zoom_limits = (0.5, 100)
        self._zoom_per_scroll_notch = zoom_per_scroll_notch
        self._view_buffer = view_buffer
        self._loading_overlay = loading_overlay
        self._is_loading = False

        self.setTransformationAnchor(qw.QGraphicsView.AnchorUnderMouse)
        self.setResizeAnchor(qw.QGraphicsView.AnchorUnderMouse)
        self.setVerticalScrollBarPolicy(qc.Qt.ScrollBarAlwaysOff)
        self.setHorizontalScrollBarPolicy(qc.Qt.ScrollBarAlwaysOff)
        self.setDragMode(qw.QGraphicsView.ScrollHandDrag)
        self.setFrameShape(qw.QFrame.NoFrame)
        self.setRenderHints(
            qg.QPainter.Antialiasing
            | qg.QPainter.TextAntialiasing
            | qg.QPainter.SmoothPixmapTransform
        )

        self.setScene(qw.QGraphicsScene())
        self.scale(1, -1)  # so that +y is up

    def closeEvent(self, event: qg.QCloseEvent) -> None:
        super().closeEvent(event)
        self.closing.emit()

    def clear(self):
        pass

    def begin_loading(self):
        self._is_loading = True
        self.scene().invalidate(qc.QRectF(), qw.QGraphicsScene.AllLayers)
        qw.QApplication.processEvents()

    def end_loading(self, new_scene: qw.QGraphicsScene):
        self.setScene(new_scene)
        self._is_loading = False
        self.buffer_scene_rect()
        self.scene().invalidate(qc.QRectF(), qw.QGraphicsScene.AllLayers)

    def buffer_scene_rect(self):
        scene = self.scene()
        r = scene.sceneRect()
        bx, by = (
            r.width() * self._view_buffer / 2,
            r.height() * self._view_buffer / 2,
        )
        scene.setSceneRect(r.adjusted(-bx, -by, bx, by))

    def fit_to_scene(self):
        self.fitInView(self.sceneRect(), qc.Qt.KeepAspectRatio)
        self._default_zoom = _get_x_scale(self.transform())
        self._zoom = 1

    def _get_zoom_amount(self) -> float:
        return _get_x_scale(self.transform()) / self._default_zoom

    def wheelEvent(self, event: qg.QWheelEvent) -> None:
        # dividing by 120 gets number of notches on a typical scroll wheel.
        # See QWheelEvent documentation
        delta_notches = event.angleDelta().y() / 120
        direction = math.copysign(1, delta_notches)
        factor = (1.0 + self._zoom_per_scroll_notch * direction) ** abs(delta_notches)
        resulting_zoom = self._zoom * factor
        if resulting_zoom < self._zoom_limits[0]:
            factor = self._zoom_limits[0] / self._zoom
        elif resulting_zoom > self._zoom_limits[1]:
            factor = self._zoom_limits[1] / self._zoom
        self.scale(factor, factor)
        self._zoom *= factor

    def drawForeground(self, painter: qg.QPainter, rect: qc.QRectF) -> None:
        if self._is_loading and self._loading_overlay:
            painter.save()
            painter.fillRect(rect, qg.QColor("#aa000000"))
            painter.setWorldMatrixEnabled(False)
            r = self.viewport().rect()
            painter.setBrush(qc.Qt.NoBrush)
            painter.setPen(qc.Qt.white)
            painter.drawText(r.center(), "Loading...")
            painter.restore()


class CADGraphicsViewWithOverlay(CADGraphicsView):
    mouse_moved = Signal(qc.QPointF)
    element_hovered = Signal(object, int)

    def __init__(self, **kwargs):
        super().__init__(**kwargs)
        self._selected_items: list[qw.QGraphicsItem] = []
        self._selected_index = None
        self._mark_selection = True

    @property
    def current_hovered_element(self) -> Optional[DXFEntity]:
        if self._selected_items:
            graphics_item = self._selected_items[self._selected_index]
            dxf_entity = graphics_item.data(CorrespondingDXFEntity)
            return dxf_entity
        else:
            return None

    def clear(self):
        super().clear()
        self._selected_items = None
        self._selected_index = None

    def begin_loading(self):
        self.clear()
        super().begin_loading()

    def drawForeground(self, painter: qg.QPainter, rect: qc.QRectF) -> None:
        super().drawForeground(painter, rect)
        if self._selected_items and self._mark_selection:
            item = self._selected_items[self._selected_index]
            r = item.sceneTransform().mapRect(item.boundingRect())
            painter.fillRect(r, qg.QColor(0, 255, 0, 100))

    def mouseMoveEvent(self, event: qg.QMouseEvent) -> None:
        super().mouseMoveEvent(event)
        pos = self.mapToScene(event.pos())
        self.mouse_moved.emit(pos)
        selected_items = self.scene().items(pos)
        if selected_items != self._selected_items:
            self._selected_items = selected_items
            self._selected_index = 0 if self._selected_items else None
            self._emit_selected()

    def mouseReleaseEvent(self, event: qg.QMouseEvent) -> None:
        super().mouseReleaseEvent(event)
        if event.button() == qc.Qt.LeftButton and self._selected_items:
            self._selected_index = (self._selected_index + 1) % len(
                self._selected_items
            )
            self._emit_selected()

    def _emit_selected(self):
<<<<<<< HEAD
        self.element_hovered.emit(self._selected_items, self._selected_index)
        self.scene().invalidate(
            self.sceneRect(), qw.QGraphicsScene.ForegroundLayer
        )
=======
        self.element_selected.emit(self._selected_items, self._selected_index)
        self.scene().invalidate(self.sceneRect(), qw.QGraphicsScene.ForegroundLayer)

    def toggle_selection_marker(self):
        self._mark_selection = not self._mark_selection
>>>>>>> 436d5aed


class CADWidget(qw.QWidget):
    def __init__(self, view: CADGraphicsView, config: Configuration = Configuration.defaults()):
        super().__init__()
        layout = qw.QVBoxLayout()
        layout.setContentsMargins(0, 0, 0, 0)
        layout.addWidget(view)
        self.setLayout(layout)

        self._view = view
        self._view.closing.connect(self.close)

        self._config = config
        self._bbox_cache = ezdxf.bbox.Cache()

        # Avoid using Optional[...], otherwise mypy requires None checks
        # everywhere!
        self._doc: Drawing = None  # type: ignore
        self._render_context: RenderContext = None  # type: ignore
        self._visible_layers: set[str] = set()
        self._current_layout: str = "Model"
        self._reset_backend()

    def _reset_backend(self):
        # clear caches
        self._backend = PyQtBackend()

    @property
    def doc(self) -> Drawing:
        return self._doc

    @property
    def view(self) -> CADGraphicsView:
        return self._view

    @property
    def render_context(self) -> RenderContext:
        return self._render_context

    def set_document(
            self,
            document: Drawing,
            *,
            layout: str = "Model",
    ):
        self._doc = document
        # initialize bounding box cache for faste paperspace drawing
        self._bbox_cache = ezdxf.bbox.Cache()
        self._render_context = self._make_render_context(document)
        self._reset_backend()
        self._visible_layers = set()
        self._current_layout = None
        self.draw_layout(layout)

    def set_visible_layers(self, layers: Set[str]) -> None:
        self._visible_layers = layers
        self.draw_layout(self._current_layout, reset_view=False)

    def _make_render_context(self, doc: Drawing) -> RenderContext:
        def update_layers_state(layers: Sequence[LayerProperties]):
            if self._visible_layers:
                set_layers_state(layers, self._visible_layers, state=True)

        render_context = RenderContext(doc)
        render_context.set_layer_properties_override(update_layers_state)
        return render_context

    def draw_layout(
            self,
            layout_name: str,
            reset_view: bool = True,
    ):
        self._current_layout = layout_name
        self._view.begin_loading()
        new_scene = qw.QGraphicsScene()
        self._backend.set_scene(new_scene)
        layout = self._doc.layout(layout_name)
        self._update_render_context(layout)
        try:
            self._create_frontend().draw_layout(layout)
        finally:
            self._backend.finalize()
        self._view.end_loading(new_scene)
        self._view.buffer_scene_rect()
        if reset_view:
            self._view.fit_to_scene()

    def _create_frontend(self) -> Frontend:
        return Frontend(
            ctx=self._render_context,
            out=self._backend,
            config=self._config,
            bbox_cache=self._bbox_cache
        )

    def _update_render_context(self, layout: Layout) -> None:
        assert self._render_context is not None
        self._render_context.set_current_layout(layout)


class CADViewer(qw.QMainWindow):
    def __init__(self, cad: Optional[CADWidget] = None):
        super().__init__()
        if cad is None:
            self._cad = CADWidget(CADGraphicsViewWithOverlay(), config=Configuration.defaults())
        else:
            self._cad = cad
        self._view = self._cad.view

        if isinstance(self._view, CADGraphicsViewWithOverlay):
            self._view.element_hovered.connect(self._on_element_hovered)
            self._view.mouse_moved.connect(self._on_mouse_moved)

        menu = self.menuBar()
        select_doc_action = QAction("Select Document", self)
        select_doc_action.triggered.connect(self._select_doc)
        menu.addAction(select_doc_action)
        self.select_layout_menu = menu.addMenu("Select Layout")

        toggle_sidebar_action = QAction("Toggle Sidebar", self)
        toggle_sidebar_action.triggered.connect(self._toggle_sidebar)
        menu.addAction(toggle_sidebar_action)

        toggle_selection_marker_action = QAction("Toggle Selection Marker", self)
        toggle_selection_marker_action.triggered.connect(self._toggle_selection_marker)
        menu.addAction(toggle_selection_marker_action)

        self.sidebar = qw.QSplitter(qc.Qt.Vertical)
        self.layers = qw.QListWidget()
        self.layers.setStyleSheet(
            "QListWidget {font-size: 12pt;} "
            "QCheckBox {font-size: 12pt; padding-left: 5px;}"
        )
        self.sidebar.addWidget(self.layers)
        info_container = qw.QWidget()
        info_layout = qw.QVBoxLayout()
        info_layout.setContentsMargins(0, 0, 0, 0)
        self.selected_info = qw.QPlainTextEdit()
        self.selected_info.setReadOnly(True)
        info_layout.addWidget(self.selected_info)
        self.mouse_pos = qw.QLabel()
        info_layout.addWidget(self.mouse_pos)
        info_container.setLayout(info_layout)
        self.sidebar.addWidget(info_container)

        container = qw.QSplitter()
        self.setCentralWidget(container)
        container.addWidget(self._cad)
        container.addWidget(self.sidebar)
        container.setCollapsible(0, False)
        container.setCollapsible(1, True)
        w = container.width()
        container.setSizes([int(3 * w / 4), int(w / 4)])

        self.setWindowTitle("CAD Viewer")
        self.resize(1600, 900)
        self.show()

    @staticmethod
    def from_config(config: Configuration) -> CADViewer:
        return CADViewer(cad=CADWidget(CADGraphicsViewWithOverlay(), config=config))

    def _create_cad_widget(self):
        self._view = CADGraphicsViewWithOverlay()
        self._cad = CADWidget(self._view)

    def _select_doc(self):
        path, _ = qw.QFileDialog.getOpenFileName(
            self,
            caption="Select CAD Document",
            filter="CAD Documents (*.dxf *.DXF *.dwg *.DWG)",
        )
        if path:
            try:
                if os.path.splitext(path)[1].lower() == ".dwg":
                    doc = odafc.readfile(path)
                    auditor = doc.audit()
                else:
                    try:
                        doc = ezdxf.readfile(path)
                    except ezdxf.DXFError:
                        doc, auditor = recover.readfile(path)
                    else:
                        auditor = doc.audit()
                self.set_document(doc, auditor)
            except IOError as e:
                qw.QMessageBox.critical(self, "Loading Error", str(e))
            except DXFStructureError as e:
                qw.QMessageBox.critical(
                    self,
                    "DXF Structure Error",
                    f'Invalid DXF file "{path}": {str(e)}',
                )

    def set_document(
        self,
        document: Drawing,
        auditor: Auditor,
        *,
        layout: str = "Model",
    ):
        error_count = len(auditor.errors)
        if error_count > 0:
            ret = qw.QMessageBox.question(
                self,
                "Found DXF Errors",
                f'Found {error_count} errors in file "{document.filename}"\n'
                f"Load file anyway? ",
            )
            if ret == qw.QMessageBox.No:
                auditor.print_error_report(auditor.errors)
                return

        self._cad.set_document(document, layout=layout)
        self._populate_layouts()
        self._populate_layer_list()
        self.setWindowTitle("CAD Viewer - " + str(document.filename))

    def _populate_layer_list(self):
        self.layers.blockSignals(True)
        self.layers.clear()
        for layer in self._cad.render_context.layers.values():
            name = layer.layer
            item = qw.QListWidgetItem()
            self.layers.addItem(item)
            checkbox = qw.QCheckBox(name)
            checkbox.setCheckState(
                qc.Qt.Checked if layer.is_visible else qc.Qt.Unchecked
            )
            checkbox.stateChanged.connect(self._layers_updated)
            text_color = "#FFFFFF" if is_dark_color(layer.color, 0.4) else "#000000"
            checkbox.setStyleSheet(
                f"color: {text_color}; background-color: {layer.color}"
            )
            self.layers.setItemWidget(item, checkbox)
        self.layers.blockSignals(False)

    def _populate_layouts(self):
        def draw_layout(name: str):
            def run():
                self.draw_layout(name, reset_view=True)

            return run

        self.select_layout_menu.clear()
        for layout_name in self._cad.doc.layout_names_in_taborder():
            action = QAction(layout_name, self)
            action.triggered.connect(draw_layout(layout_name))
            self.select_layout_menu.addAction(action)

    def draw_layout(
        self,
        layout_name: str,
        reset_view: bool = True,
    ):
        print(f"drawing {layout_name}")
        try:
            start = time.perf_counter()
            self._cad.draw_layout(layout_name, reset_view=reset_view)
            duration = time.perf_counter() - start
            print(f"took {duration:.4f} seconds")
        except DXFStructureError as e:
            qw.QMessageBox.critical(
                self,
                "DXF Structure Error",
                f'Abort rendering of layout "{layout_name}": {str(e)}',
            )
<<<<<<< HEAD
=======
        finally:
            self._backend.finalize()
        self.view.end_loading(new_scene)
        self.view.buffer_scene_rect()
        if reset_view:
            self.view.fit_to_scene()

    def create_frontend(self):
        return Frontend(
            ctx=self._render_context,
            out=self._backend,
            config=self._config,
            bbox_cache=self._bbox_cache,
        )

    def _update_render_context(self, layout):
        assert self._render_context is not None
        self._render_context.set_current_layout(layout)
>>>>>>> 436d5aed

    def resizeEvent(self, event: qg.QResizeEvent) -> None:
        self._view.fit_to_scene()

    def _layer_checkboxes(self) -> Iterable[tuple[int, qw.QCheckBox]]:
        for i in range(self.layers.count()):
            item = self.layers.itemWidget(self.layers.item(i))
            yield i, item  # type: ignore

    @Slot(int)  # type: ignore
    def _layers_updated(self, item_state: qc.Qt.CheckState):
        shift_held = qw.QApplication.keyboardModifiers() & qc.Qt.ShiftModifier
        if shift_held:
            for i, item in self._layer_checkboxes():
                item.blockSignals(True)
                item.setCheckState(item_state)
                item.blockSignals(False)

        visible_layers = set()
        for i, layer in self._layer_checkboxes():
            if layer.checkState() == qc.Qt.Checked:
                visible_layers.add(layer.text())
        self._cad.set_visible_layers(visible_layers)

    @Slot()
    def _toggle_sidebar(self):
        self.sidebar.setHidden(not self.sidebar.isHidden())

    @Slot()
    def _toggle_selection_marker(self):
        self.view.toggle_selection_marker()

    @Slot(qc.QPointF)
    def _on_mouse_moved(self, mouse_pos: qc.QPointF):
        self.mouse_pos.setText(
            f"mouse position: {mouse_pos.x():.4f}, {mouse_pos.y():.4f}\n"
        )

    @Slot(object, int)
<<<<<<< HEAD
    def _on_element_hovered(
        self, elements: list[qw.QGraphicsItem], index: int
    ):
=======
    def _on_element_selected(self, elements: list[qw.QGraphicsItem], index: int):
>>>>>>> 436d5aed
        if not elements:
            text = "No element selected"
        else:
            text = f"Selected: {index + 1} / {len(elements)}    (click to cycle)\n"
            element = elements[index]
            dxf_entity = element.data(CorrespondingDXFEntity)
            if dxf_entity is None:
                text += "No data"
            else:
                text += (
                    f"Selected Entity: {dxf_entity}\n"
                    f"Layer: {dxf_entity.dxf.layer}\n\nDXF Attributes:\n"
                )
                text += _entity_attribs_string(dxf_entity)

                dxf_parent_stack = element.data(CorrespondingDXFParentStack)
                if dxf_parent_stack:
                    text += "\nParents:\n"
                    for entity in reversed(dxf_parent_stack):
                        text += f"- {entity}\n"
                        text += _entity_attribs_string(entity, indent="    ")

        self.selected_info.setPlainText(text)


def _entity_attribs_string(dxf_entity: DXFGraphic, indent: str = "") -> str:
    text = ""
    for key, value in dxf_entity.dxf.all_existing_dxf_attribs().items():
        text += f"{indent}- {key}: {value}\n"
    return text<|MERGE_RESOLUTION|>--- conflicted
+++ resolved
@@ -185,18 +185,14 @@
             self._emit_selected()
 
     def _emit_selected(self):
-<<<<<<< HEAD
         self.element_hovered.emit(self._selected_items, self._selected_index)
         self.scene().invalidate(
             self.sceneRect(), qw.QGraphicsScene.ForegroundLayer
         )
-=======
-        self.element_selected.emit(self._selected_items, self._selected_index)
-        self.scene().invalidate(self.sceneRect(), qw.QGraphicsScene.ForegroundLayer)
 
     def toggle_selection_marker(self):
         self._mark_selection = not self._mark_selection
->>>>>>> 436d5aed
+
 
 
 class CADWidget(qw.QWidget):
@@ -465,27 +461,6 @@
                 "DXF Structure Error",
                 f'Abort rendering of layout "{layout_name}": {str(e)}',
             )
-<<<<<<< HEAD
-=======
-        finally:
-            self._backend.finalize()
-        self.view.end_loading(new_scene)
-        self.view.buffer_scene_rect()
-        if reset_view:
-            self.view.fit_to_scene()
-
-    def create_frontend(self):
-        return Frontend(
-            ctx=self._render_context,
-            out=self._backend,
-            config=self._config,
-            bbox_cache=self._bbox_cache,
-        )
-
-    def _update_render_context(self, layout):
-        assert self._render_context is not None
-        self._render_context.set_current_layout(layout)
->>>>>>> 436d5aed
 
     def resizeEvent(self, event: qg.QResizeEvent) -> None:
         self._view.fit_to_scene()
@@ -525,13 +500,9 @@
         )
 
     @Slot(object, int)
-<<<<<<< HEAD
     def _on_element_hovered(
         self, elements: list[qw.QGraphicsItem], index: int
     ):
-=======
-    def _on_element_selected(self, elements: list[qw.QGraphicsItem], index: int):
->>>>>>> 436d5aed
         if not elements:
             text = "No element selected"
         else:
