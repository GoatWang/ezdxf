--- conflicted
+++ resolved
@@ -5,12 +5,7 @@
 Version 0.13.1 - dev
 --------------------
 
-<<<<<<< HEAD
-- Release notes: https://ezdxf.mozman.at/release-v0-13.html
-- BUGFIX: ...
-=======
 - BUGFIX: remove white space from structure tags like "SECTION " 
->>>>>>> f5122920
 
 Version 0.13 - 2020-07-04
 -------------------------
