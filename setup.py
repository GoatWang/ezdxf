--- conflicted
+++ resolved
@@ -157,11 +157,7 @@
     provides=["ezdxf"],
     cmdclass=commands,
     ext_modules=ext_modules,
-<<<<<<< HEAD
-    install_requires=["pyparsing>=2.0.1", "typing_extensions", "fonttools"],
-=======
-    install_requires=["pyparsing>=2.0.1", "typing_extensions", "numpy"],
->>>>>>> ae239c8e
+    install_requires=["pyparsing>=2.0.1", "typing_extensions", "numpy", "fontools"],
     setup_requires=["wheel"],
     tests_require=["pytest", "geomdl"],
     extras_require={
